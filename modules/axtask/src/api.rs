//! Task APIs for multi-task configuration.

use alloc::{string::String, sync::Arc};

pub(crate) use crate::run_queue::{AxRunQueue, RUN_QUEUE};

#[doc(cfg(feature = "multitask"))]
pub use crate::task::{CurrentTask, TaskId, TaskInner};
#[doc(cfg(feature = "multitask"))]
pub use crate::wait_queue::WaitQueue;

/// The reference type of a task.
pub type AxTaskRef = Arc<AxTask>;

cfg_if::cfg_if! {
    if #[cfg(feature = "sched_fifo")] {
        pub(crate) type AxTask = scheduler::FifoTask<TaskInner>;
        pub(crate) type Scheduler = scheduler::FifoScheduler<TaskInner>;
    } else if #[cfg(feature = "sched_rr")] {
        const MAX_TIME_SLICE: usize = 5;
        pub(crate) type AxTask = scheduler::RRTask<TaskInner, MAX_TIME_SLICE>;
        pub(crate) type Scheduler = scheduler::RRScheduler<TaskInner, MAX_TIME_SLICE>;
    } else if #[cfg(feature = "sched_cfs")] {
        pub(crate) type AxTask = scheduler::CFSTask<TaskInner>;
        pub(crate) type Scheduler = scheduler::CFScheduler<TaskInner>;
    }
}

#[cfg(feature = "preempt")]
struct KernelGuardIfImpl;

#[cfg(feature = "preempt")]
#[crate_interface::impl_interface]
impl kernel_guard::KernelGuardIf for KernelGuardIfImpl {
    fn disable_preempt() {
        if let Some(curr) = current_may_uninit() {
            curr.disable_preempt();
        }
    }

    fn enable_preempt() {
        if let Some(curr) = current_may_uninit() {
            curr.enable_preempt(true);
        }
    }
}

/// Gets the current task, or returns [`None`] if the current task is not
/// initialized.
pub fn current_may_uninit() -> Option<CurrentTask> {
    CurrentTask::try_get()
}

/// Gets the current task.
///
/// # Panics
///
/// Panics if the current task is not initialized.
pub fn current() -> CurrentTask {
    CurrentTask::get()
}

/// Initializes the task scheduler (for the primary CPU).
pub fn init_scheduler() {
    info!("Initialize scheduling...");

    crate::run_queue::init();
    #[cfg(feature = "irq")]
    crate::timers::init();

    info!("  use {} scheduler.", Scheduler::scheduler_name());
}

/// Initializes the task scheduler for secondary CPUs.
pub fn init_scheduler_secondary() {
    crate::run_queue::init_secondary();
}

/// Handles periodic timer ticks for the task manager.
///
/// For example, advance scheduler states, checks timed events, etc.
#[cfg(feature = "irq")]
#[doc(cfg(feature = "irq"))]
pub fn on_timer_tick() {
    crate::timers::check_events();
    RUN_QUEUE.lock().scheduler_timer_tick();
}

<<<<<<< HEAD

cfg_if::cfg_if! {
if #[cfg(feature = "user-paging")] {
pub fn spawn(f: usize, arg: usize) {
    let task = TaskInner::new_user(f, axconfig::TASK_STACK_SIZE, arg);
    RUN_QUEUE.lock().add_task(task);
}
} else {
/// Spawns a new task.
=======
/// Spawns a new task with the given parameters.
>>>>>>> 5ed6cde0
///
/// Returns the task reference.
pub fn spawn_raw<F>(f: F, name: String, stack_size: usize) -> AxTaskRef
where
    F: FnOnce() + Send + 'static,
{
    let task = TaskInner::new(f, name, stack_size);
    RUN_QUEUE.lock().add_task(task.clone());
    task
}

/// Spawns a new task with the default parameters.
///
/// The default task name is an empty string. The default task stack size is
/// [`axconfig::TASK_STACK_SIZE`].
///
/// Returns the task reference.
pub fn spawn<F>(f: F) -> AxTaskRef
where
    F: FnOnce() + Send + 'static,
{
    spawn_raw(f, "".into(), axconfig::TASK_STACK_SIZE)
}
<<<<<<< HEAD
}
}
    
/// set priority for current task.
/// In CFS, priority is the nice value, ranging from -20 to 19.
=======

/// Set the priority for current task.
///
/// The range of the priority is dependent on the underlying scheduler. For
/// example, in the [CFS] scheduler, the priority is the nice value, ranging from
/// -20 to 19.
///
/// Returns `true` if the priority is set successfully.
///
/// [CFS]: https://en.wikipedia.org/wiki/Completely_Fair_Scheduler
>>>>>>> 5ed6cde0
pub fn set_priority(prio: isize) -> bool {
    RUN_QUEUE.lock().set_current_priority(prio)
}

/// Current task gives up the CPU time voluntarily, and switches to another
/// ready task.
pub fn yield_now() {
    RUN_QUEUE.lock().yield_current();
}

/// Current task is going to sleep for the given duration.
///
/// If the feature `irq` is not enabled, it uses busy-wait instead.
pub fn sleep(dur: core::time::Duration) {
    sleep_until(axhal::time::current_time() + dur);
}

/// Current task is going to sleep, it will be woken up at the given deadline.
///
/// If the feature `irq` is not enabled, it uses busy-wait instead.
pub fn sleep_until(deadline: axhal::time::TimeValue) {
    #[cfg(feature = "irq")]
    RUN_QUEUE.lock().sleep_until(deadline);
    #[cfg(not(feature = "irq"))]
    axhal::time::busy_wait_until(deadline);
}

/// Exits the current task.
pub fn exit(exit_code: i32) -> ! {
    RUN_QUEUE.lock().exit_current(exit_code)
}

/// The idle task routine.
///
/// It runs an infinite loop that keeps calling [`yield_now()`].
pub fn run_idle() -> ! {
    loop {
        yield_now();
        debug!("idle task: waiting for IRQs...");
        axhal::arch::wait_for_irqs();
    }
}<|MERGE_RESOLUTION|>--- conflicted
+++ resolved
@@ -86,7 +86,6 @@
     RUN_QUEUE.lock().scheduler_timer_tick();
 }
 
-<<<<<<< HEAD
 
 cfg_if::cfg_if! {
 if #[cfg(feature = "user-paging")] {
@@ -96,9 +95,7 @@
 }
 } else {
 /// Spawns a new task.
-=======
 /// Spawns a new task with the given parameters.
->>>>>>> 5ed6cde0
 ///
 /// Returns the task reference.
 pub fn spawn_raw<F>(f: F, name: String, stack_size: usize) -> AxTaskRef
@@ -109,6 +106,11 @@
     RUN_QUEUE.lock().add_task(task.clone());
     task
 }
+}
+
+    
+/// set priority for current task.
+/// In CFS, priority is the nice value, ranging from -20 to 19.
 
 /// Spawns a new task with the default parameters.
 ///
@@ -122,13 +124,7 @@
 {
     spawn_raw(f, "".into(), axconfig::TASK_STACK_SIZE)
 }
-<<<<<<< HEAD
 }
-}
-    
-/// set priority for current task.
-/// In CFS, priority is the nice value, ranging from -20 to 19.
-=======
 
 /// Set the priority for current task.
 ///
@@ -139,7 +135,6 @@
 /// Returns `true` if the priority is set successfully.
 ///
 /// [CFS]: https://en.wikipedia.org/wiki/Completely_Fair_Scheduler
->>>>>>> 5ed6cde0
 pub fn set_priority(prio: isize) -> bool {
     RUN_QUEUE.lock().set_current_priority(prio)
 }
